// =====================================================
// Error Handling Middleware
// =====================================================

import { NextRequest, NextResponse } from 'next/server'
import { logger, logSecurityEvent } from '@/lib/utils/logging'
import { 
  createErrorResponse, 
  createNotFoundResponse, 
  createUnauthorizedResponse, 
  createForbiddenResponse,
  createConflictResponse,
  createValidationErrorResponse,
<<<<<<< HEAD
=======
  handleApiError as handleApiErrorUtil,
>>>>>>> 216be5ff
  extractRequestContext,
  HttpStatus,
  ErrorCodes
} from '@/lib/utils/api'

// =====================================================
// TYPES
// =====================================================

export interface ErrorHandlingConfig {
  logErrors: boolean
  logStackTraces: boolean
  sanitizeErrors: boolean
  includeErrorDetails: boolean
  fallbackErrorPage?: string
  errorReportingEnabled: boolean
  customErrorHandlers: Record<string, (error: Error, request: NextRequest) => NextResponse>
}

export interface ErrorContext {
  requestId: string
  userId?: string
  organizationId?: string
  ipAddress?: string
  userAgent?: string
  pathname: string
  method: string
  timestamp: string
}

// =====================================================
// ERROR TYPES
// =====================================================

export class ApiError extends Error {
  public statusCode: number
  public code: string
  public isOperational: boolean

  constructor(message: string, statusCode: number = 500, code: string = 'INTERNAL_ERROR', isOperational: boolean = true) {
    super(message)
    this.name = 'ApiError'
    this.statusCode = statusCode
    this.code = code
    this.isOperational = isOperational
  }
}

export class ValidationError extends ApiError {
  public field?: string
  public errors?: Record<string, string[]>

  constructor(message: string, field?: string, errors?: Record<string, string[]>) {
    super(message, HttpStatus.UNPROCESSABLE_ENTITY, ErrorCodes.VALIDATION_ERROR)
    this.name = 'ValidationError'
    this.field = field
    this.errors = errors
  }
}

export class AuthenticationError extends ApiError {
  constructor(message: string = 'Authentication required') {
    super(message, HttpStatus.UNAUTHORIZED, ErrorCodes.UNAUTHORIZED)
    this.name = 'AuthenticationError'
  }
}

export class AuthorizationError extends ApiError {
  constructor(message: string = 'Insufficient permissions') {
    super(message, HttpStatus.FORBIDDEN, ErrorCodes.FORBIDDEN)
    this.name = 'AuthorizationError'
  }
}

export class NotFoundError extends ApiError {
  constructor(resource: string = 'Resource') {
    super(`${resource} not found`, HttpStatus.NOT_FOUND, ErrorCodes.NOT_FOUND)
    this.name = 'NotFoundError'
  }
}

export class ConflictError extends ApiError {
  constructor(message: string = 'Resource conflict') {
    super(message, HttpStatus.CONFLICT, ErrorCodes.CONFLICT)
    this.name = 'ConflictError'
  }
}

export class RateLimitError extends ApiError {
  public retryAfter?: number

  constructor(message: string = 'Rate limit exceeded', retryAfter?: number) {
    super(message, HttpStatus.TOO_MANY_REQUESTS, ErrorCodes.RATE_LIMIT_EXCEEDED)
    this.name = 'RateLimitError'
    this.retryAfter = retryAfter
  }
}

export class DatabaseError extends ApiError {
  constructor(message: string = 'Database operation failed') {
    super(message, HttpStatus.INTERNAL_SERVER_ERROR, ErrorCodes.DATABASE_ERROR)
    this.name = 'DatabaseError'
  }
}

export class ExternalServiceError extends ApiError {
  public service: string

  constructor(service: string, message: string = 'External service error') {
    super(message, HttpStatus.BAD_GATEWAY, ErrorCodes.EXTERNAL_SERVICE_ERROR)
    this.name = 'ExternalServiceError'
    this.service = service
  }
}

// =====================================================
// DEFAULT CONFIGURATIONS
// =====================================================

export const errorHandlingConfigs = {
  // Development error handling configuration
  development: {
    logErrors: true,
    logStackTraces: true,
    sanitizeErrors: false,
    includeErrorDetails: true,
    errorReportingEnabled: false,
    customErrorHandlers: {}
  },

  // Production error handling configuration
  production: {
    logErrors: true,
    logStackTraces: false,
    sanitizeErrors: true,
    includeErrorDetails: false,
    errorReportingEnabled: true,
    customErrorHandlers: {}
  },

  // Testing error handling configuration
  testing: {
    logErrors: false,
    logStackTraces: false,
    sanitizeErrors: true,
    includeErrorDetails: false,
    errorReportingEnabled: false,
    customErrorHandlers: {}
  }
}

// =====================================================
// ERROR HANDLING MIDDLEWARE
// =====================================================

/**
 * Create error handling middleware
 */
export function createErrorHandlingMiddleware(config: ErrorHandlingConfig) {
  return async (request: NextRequest, handler: () => Promise<NextResponse>): Promise<NextResponse> => {
    try {
      return await handler()
    } catch (error) {
      return await handleError(error, request, config)
    }
  }
}

/**
 * Create global error handler
 */
export function createGlobalErrorHandler(config: ErrorHandlingConfig) {
  return async (error: unknown, request: NextRequest): Promise<NextResponse> => {
    return await handleError(error, request, config)
  }
}

/**
 * Handle error with appropriate response
 */
async function handleError(
  error: unknown,
  request: NextRequest,
  config: ErrorHandlingConfig
): Promise<NextResponse> {
  const context = extractRequestContext(request)
  const errorContext: ErrorContext = {
    requestId: context.requestId,
    userId: context.userId,
    organizationId: context.organizationId,
    ipAddress: context.ipAddress,
    userAgent: context.userAgent,
    pathname: request.nextUrl.pathname,
    method: request.method,
    timestamp: new Date().toISOString()
  }

  // Check for custom error handlers first
  if (error instanceof Error && error.constructor.name in config.customErrorHandlers) {
    return config.customErrorHandlers[error.constructor.name](error, request)
  }

  // Handle specific error types
  if (error instanceof ApiError) {
    return handleApiErrorUtil(error, errorContext)
  }

  if (error instanceof ValidationError) {
    return await handleValidationError(error, request, config, errorContext)
  }

  if (error instanceof AuthenticationError) {
    return await handleAuthenticationError(error, request, config, errorContext)
  }

  if (error instanceof AuthorizationError) {
    return await handleAuthorizationError(error, request, config, errorContext)
  }

  if (error instanceof NotFoundError) {
    return await handleNotFoundError(error, request, config, errorContext)
  }

  if (error instanceof ConflictError) {
    return await handleConflictError(error, request, config, errorContext)
  }

  if (error instanceof RateLimitError) {
    return await handleRateLimitError(error, request, config, errorContext)
  }

  if (error instanceof DatabaseError) {
    return await handleDatabaseError(error, request, config, errorContext)
  }

  if (error instanceof ExternalServiceError) {
    return await handleExternalServiceError(error, request, config, errorContext)
  }

  // Handle unknown errors
  return await handleUnknownError(error, request, config, errorContext)
}

// =====================================================
// SPECIFIC ERROR HANDLERS
// =====================================================

/**
 * Handle API errors
 */
async function handleApiError(
  error: ApiError,
  request: NextRequest,
  config: ErrorHandlingConfig,
  context: ErrorContext
): Promise<NextResponse> {
  if (config.logErrors) {
    logger.error('API Error', {
      error: error.message,
      code: error.code,
      statusCode: error.statusCode,
      stack: config.logStackTraces ? error.stack : undefined,
      context
    })
  }

  if (error.statusCode >= 500) {
    logSecurityEvent(
      'server_error',
      'high',
      context.userId,
      context.organizationId,
      context.ipAddress,
      { error: error.message, code: error.code, pathname: context.pathname }
    )
  }

  const message = config.sanitizeErrors && error.statusCode >= 500 
    ? 'An internal server error occurred'
    : error.message

  return createErrorResponse(message, error.code, error.statusCode)
}

/**
 * Handle validation errors
 */
async function handleValidationError(
  error: ValidationError,
  request: NextRequest,
  config: ErrorHandlingConfig,
  context: ErrorContext
): Promise<NextResponse> {
  if (config.logErrors) {
    logger.warn('Validation Error', {
      error: error.message,
      field: error.field,
      errors: error.errors,
      context
    })
  }

  if (error.errors) {
    return createValidationErrorResponse(error.errors, error.message)
  }

  return createErrorResponse(error.message, error.code, error.statusCode)
}

/**
 * Handle authentication errors
 */
async function handleAuthenticationError(
  error: AuthenticationError,
  request: NextRequest,
  config: ErrorHandlingConfig,
  context: ErrorContext
): Promise<NextResponse> {
  if (config.logErrors) {
    logger.warn('Authentication Error', {
      error: error.message,
      context
    })
  }

  logSecurityEvent(
    'authentication_failed',
    'medium',
    context.userId,
    context.organizationId,
    context.ipAddress,
    { pathname: context.pathname, method: context.method }
  )

  return createUnauthorizedResponse(error.message)
}

/**
 * Handle authorization errors
 */
async function handleAuthorizationError(
  error: AuthorizationError,
  request: NextRequest,
  config: ErrorHandlingConfig,
  context: ErrorContext
): Promise<NextResponse> {
  if (config.logErrors) {
    logger.warn('Authorization Error', {
      error: error.message,
      context
    })
  }

  logSecurityEvent(
    'authorization_failed',
    'high',
    context.userId,
    context.organizationId,
    context.ipAddress,
    { pathname: context.pathname, method: context.method }
  )

  return createForbiddenResponse(error.message)
}

/**
 * Handle not found errors
 */
async function handleNotFoundError(
  error: NotFoundError,
  request: NextRequest,
  config: ErrorHandlingConfig,
  context: ErrorContext
): Promise<NextResponse> {
  if (config.logErrors) {
    logger.info('Not Found Error', {
      error: error.message,
      context
    })
  }

  return createNotFoundResponse(error.message)
}

/**
 * Handle conflict errors
 */
async function handleConflictError(
  error: ConflictError,
  request: NextRequest,
  config: ErrorHandlingConfig,
  context: ErrorContext
): Promise<NextResponse> {
  if (config.logErrors) {
    logger.warn('Conflict Error', {
      error: error.message,
      context
    })
  }

  return createConflictResponse(error.message)
}

/**
 * Handle rate limit errors
 */
async function handleRateLimitError(
  error: RateLimitError,
  request: NextRequest,
  config: ErrorHandlingConfig,
  context: ErrorContext
): Promise<NextResponse> {
  if (config.logErrors) {
    logger.warn('Rate Limit Error', {
      error: error.message,
      retryAfter: error.retryAfter,
      context
    })
  }

  logSecurityEvent(
    'rate_limit_exceeded',
    'medium',
    context.userId,
    context.organizationId,
    context.ipAddress,
    { pathname: context.pathname, retryAfter: error.retryAfter }
  )

  const response = createErrorResponse(error.message, error.code, error.statusCode)
  
  if (error.retryAfter) {
    response.headers.set('Retry-After', error.retryAfter.toString())
  }

  return response
}

/**
 * Handle database errors
 */
async function handleDatabaseError(
  error: DatabaseError,
  request: NextRequest,
  config: ErrorHandlingConfig,
  context: ErrorContext
): Promise<NextResponse> {
  if (config.logErrors) {
    logger.error('Database Error', {
      error: error.message,
      stack: config.logStackTraces ? error.stack : undefined,
      context
    })
  }

  logSecurityEvent(
    'database_error',
    'high',
    context.userId,
    context.organizationId,
    context.ipAddress,
    { error: error.message, pathname: context.pathname }
  )

  const message = config.sanitizeErrors 
    ? 'A database error occurred'
    : error.message

  return createErrorResponse(message, error.code, error.statusCode)
}

/**
 * Handle external service errors
 */
async function handleExternalServiceError(
  error: ExternalServiceError,
  request: NextRequest,
  config: ErrorHandlingConfig,
  context: ErrorContext
): Promise<NextResponse> {
  if (config.logErrors) {
    logger.error('External Service Error', {
      service: error.service,
      error: error.message,
      stack: config.logStackTraces ? error.stack : undefined,
      context
    })
  }

  logSecurityEvent(
    'external_service_error',
    'medium',
    context.userId,
    context.organizationId,
    context.ipAddress,
    { service: error.service, error: error.message, pathname: context.pathname }
  )

  const message = config.sanitizeErrors 
    ? 'An external service error occurred'
    : `${error.service}: ${error.message}`

  return createErrorResponse(message, error.code, error.statusCode)
}

/**
 * Handle unknown errors
 */
async function handleUnknownError(
  error: unknown,
  request: NextRequest,
  config: ErrorHandlingConfig,
  context: ErrorContext
): Promise<NextResponse> {
  const errorMessage = error instanceof Error ? error.message : 'An unknown error occurred'
  const errorStack = error instanceof Error ? error.stack : undefined

  if (config.logErrors) {
    logger.error('Unknown Error', {
      error: errorMessage,
      stack: config.logStackTraces ? errorStack : undefined,
      context,
      rawError: config.includeErrorDetails ? error : undefined
    })
  }

  logSecurityEvent(
    'unknown_error',
    'critical',
    context.userId,
    context.organizationId,
    context.ipAddress,
    { error: errorMessage, pathname: context.pathname }
  )

  const message = config.sanitizeErrors 
    ? 'An unexpected error occurred'
    : errorMessage

  return createErrorResponse(message, ErrorCodes.INTERNAL_ERROR, HttpStatus.INTERNAL_SERVER_ERROR)
}

// =====================================================
// ERROR MIDDLEWARE FACTORIES
// =====================================================

/**
 * Create error handling middleware for API routes
 */
export function createApiErrorMiddleware(config: Partial<ErrorHandlingConfig> = {}) {
  const fullConfig = { ...errorHandlingConfigs.production, ...config }
  
  return async (request: NextRequest, handler: () => Promise<NextResponse>): Promise<NextResponse> => {
    try {
      return await handler()
    } catch (error) {
      return await handleError(error, request, fullConfig)
    }
  }
}

/**
 * Create error handling middleware for page routes
 */
export function createPageErrorMiddleware(config: Partial<ErrorHandlingConfig> = {}) {
  const fullConfig = { ...errorHandlingConfigs.production, ...config }
  
  return async (request: NextRequest, handler: () => Promise<NextResponse>): Promise<NextResponse> => {
    try {
      return await handler()
    } catch (error) {
      // For page routes, we might want to redirect to an error page
      if (fullConfig.fallbackErrorPage) {
        return NextResponse.redirect(new URL(fullConfig.fallbackErrorPage, request.url))
      }
      
      return await handleError(error, request, fullConfig)
    }
  }
}

/**
 * Create error handling middleware with custom handlers
 */
export function createCustomErrorMiddleware(
  customHandlers: Record<string, (error: Error, request: NextRequest) => NextResponse>,
  config: Partial<ErrorHandlingConfig> = {}
) {
  const fullConfig = { ...errorHandlingConfigs.production, ...config, customErrorHandlers: customHandlers }
  
  return async (request: NextRequest, handler: () => Promise<NextResponse>): Promise<NextResponse> => {
    try {
      return await handler()
    } catch (error) {
      return await handleError(error, request, fullConfig)
    }
  }
}

// =====================================================
// ERROR REPORTING
// =====================================================

/**
 * Report error to external service (placeholder)
 */
export async function reportError(
  error: Error,
  context: ErrorContext,
  config: ErrorHandlingConfig
): Promise<void> {
  if (!config.errorReportingEnabled) {
    return
  }

  try {
    // In a real implementation, this would send the error to a service like Sentry, Bugsnag, etc.
    console.log('Error reported to external service:', {
      error: error.message,
      stack: error.stack,
      context
    })
  } catch (reportingError) {
    logger.error('Failed to report error', {
      originalError: error.message,
      reportingError: reportingError instanceof Error ? reportingError.message : 'Unknown error'
    })
  }
}

// =====================================================
// UTILITY FUNCTIONS
// =====================================================

/**
 * Check if error is operational (expected) or programming (unexpected)
 */
export function isOperationalError(error: Error): boolean {
  if (error instanceof ApiError) {
    return error.isOperational
  }
  
  // Programming errors (unexpected)
  if (error instanceof TypeError || error instanceof ReferenceError || error instanceof SyntaxError) {
    return false
  }
  
  // Operational errors (expected)
  return true
}

/**
 * Get error severity level
 */
export function getErrorSeverity(error: Error): 'low' | 'medium' | 'high' | 'critical' {
  if (error instanceof ApiError) {
    if (error.statusCode >= 500) {
      return 'critical'
    } else if (error.statusCode >= 400) {
      return 'high'
    } else {
      return 'medium'
    }
  }
  
  if (error instanceof TypeError || error instanceof ReferenceError || error instanceof SyntaxError) {
    return 'critical'
  }
  
  return 'medium'
}

/**
 * Create error from HTTP status code
 */
export function createErrorFromStatusCode(statusCode: number, message?: string): ApiError {
  switch (statusCode) {
    case 400:
      return new ApiError(message || 'Bad Request', statusCode, ErrorCodes.INVALID_INPUT)
    case 401:
      return new AuthenticationError(message)
    case 403:
      return new AuthorizationError(message)
    case 404:
      return new NotFoundError(message)
    case 409:
      return new ConflictError(message)
    case 422:
      return new ValidationError(message || 'Validation failed')
    case 429:
      return new RateLimitError(message)
    case 500:
      return new ApiError(message || 'Internal Server Error', statusCode, ErrorCodes.INTERNAL_ERROR)
    case 502:
      return new ExternalServiceError('external', message || 'Bad Gateway')
    case 503:
      return new ApiError(message || 'Service Unavailable', statusCode, ErrorCodes.SERVICE_UNAVAILABLE)
    default:
      return new ApiError(message || 'Unknown Error', statusCode)
  }
}

/**
 * Wrap async function with error handling
 */
export function withErrorHandling<T extends any[], R>(
  fn: (...args: T) => Promise<R>,
  errorHandler?: (error: Error, ...args: T) => R
): (...args: T) => Promise<R> {
  return async (...args: T): Promise<R> => {
    try {
      return await fn(...args)
    } catch (error) {
      if (errorHandler) {
        return errorHandler(error as Error, ...args)
      }
      throw error
    }
  }
}

/**
 * Create error boundary for React components (placeholder for future use)
 */
export function createErrorBoundary() {
  // This would be implemented for React error boundaries
  return {
    componentDidCatch: (error: Error, errorInfo: any) => {
      logger.error('React Error Boundary caught error', {
        error: error.message,
        stack: error.stack,
        errorInfo
      })
    }
  }
}

// =====================================================
// CONFIGURATION BUILDERS
// =====================================================

/**
 * Build error handling configuration from environment variables
 */
export function buildErrorHandlingConfigFromEnv(): ErrorHandlingConfig {
  return {
    logErrors: process.env.LOG_ERRORS !== 'false',
    logStackTraces: process.env.LOG_STACK_TRACES === 'true',
    sanitizeErrors: process.env.SANITIZE_ERRORS !== 'false',
    includeErrorDetails: process.env.INCLUDE_ERROR_DETAILS === 'true',
    fallbackErrorPage: process.env.FALLBACK_ERROR_PAGE,
    errorReportingEnabled: process.env.ERROR_REPORTING_ENABLED === 'true',
    customErrorHandlers: {}
  }
}

/**
 * Build error handling configuration for specific environment
 */
export function buildErrorHandlingConfigForEnvironment(env: 'development' | 'staging' | 'production'): ErrorHandlingConfig {
  switch (env) {
    case 'development':
      return errorHandlingConfigs.development
    case 'staging':
      return {
        ...errorHandlingConfigs.production,
        logStackTraces: true,
        includeErrorDetails: true
      }
    case 'production':
      return errorHandlingConfigs.production
    default:
      return errorHandlingConfigs.development
  }
}<|MERGE_RESOLUTION|>--- conflicted
+++ resolved
@@ -11,10 +11,7 @@
   createForbiddenResponse,
   createConflictResponse,
   createValidationErrorResponse,
-<<<<<<< HEAD
-=======
   handleApiError as handleApiErrorUtil,
->>>>>>> 216be5ff
   extractRequestContext,
   HttpStatus,
   ErrorCodes
