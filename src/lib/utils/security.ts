// =====================================================
// Security Utilities
// =====================================================

import crypto from 'crypto'
import { NextRequest } from 'next/server'

// =====================================================
// TYPES
// =====================================================

export interface SecurityConfig {
  encryptionKey: string
  jwtSecret: string
  saltRounds: number
  sessionTimeout: number
  maxLoginAttempts: number
  lockoutDuration: number
}

export interface EncryptionResult {
  encrypted: string
  iv: string
  tag: string
}

export interface HashResult {
  hash: string
  salt: string
}

export interface TokenPayload {
  userId: string
  organizationId?: string
  role?: string
  permissions?: string[]
  exp: number
  iat: number
}

// =====================================================
// ENCRYPTION UTILITIES
// =====================================================

/**
 * Generate a secure random key
 */
export function generateSecureKey(length: number = 32): string {
  return crypto.randomBytes(length).toString('hex')
}

/**
 * Generate a secure random string
 */
export function generateSecureString(length: number = 16): string {
  const chars = 'ABCDEFGHIJKLMNOPQRSTUVWXYZabcdefghijklmnopqrstuvwxyz0123456789'
  let result = ''
  
  for (let i = 0; i < length; i++) {
    result += chars.charAt(Math.floor(Math.random() * chars.length))
  }
  
  return result
}

/**
 * Encrypt data using AES-256-GCM
 */
export function encryptData(data: string, key: string): EncryptionResult {
  try {
    const algorithm = 'aes-256-gcm'
    const iv = crypto.randomBytes(16)
    const cipher = crypto.createCipher(algorithm, Buffer.from(key, 'hex'))
    
    let encrypted = cipher.update(data, 'utf8', 'hex')
    encrypted += cipher.final('hex')
    
    const tag = cipher.getAuthTag()
    
    return {
      encrypted,
      iv: iv.toString('hex'),
      tag: tag.toString('hex')
    }
  } catch (error) {
    throw new Error('Encryption failed')
  }
}

/**
 * Decrypt data using AES-256-GCM
 */
export function decryptData(encryptedData: EncryptionResult, key: string): string {
  try {
    const algorithm = 'aes-256-gcm'
    const decipher = crypto.createDecipher(algorithm, Buffer.from(key, 'hex'))
    
    decipher.setAuthTag(Buffer.from(encryptedData.tag, 'hex'))
    
    let decrypted = decipher.update(encryptedData.encrypted, 'hex', 'utf8')
    decrypted += decipher.final('utf8')
    
    return decrypted
  } catch (error) {
    throw new Error('Decryption failed')
  }
}

/**
 * Simple encryption for non-sensitive data
 */
export function simpleEncrypt(data: string, key: string): string {
  const algorithm = 'aes-256-cbc'
  const iv = crypto.randomBytes(16)
  const cipher = crypto.createCipher(algorithm, Buffer.from(key, 'hex'))
  
  let encrypted = cipher.update(data, 'utf8', 'hex')
  encrypted += cipher.final('hex')
  
  return iv.toString('hex') + ':' + encrypted
}

/**
 * Simple decryption for non-sensitive data
 */
export function simpleDecrypt(encryptedData: string, key: string): string {
  const algorithm = 'aes-256-cbc'
  const parts = encryptedData.split(':')
  const iv = Buffer.from(parts[0], 'hex')
  const encrypted = parts[1]
  
  const decipher = crypto.createDecipher(algorithm, Buffer.from(key, 'hex'))
  
  let decrypted = decipher.update(encrypted, 'hex', 'utf8')
  decrypted += decipher.final('utf8')
  
  return decrypted
}

// =====================================================
// HASHING UTILITIES
// =====================================================

/**
 * Hash a password using bcrypt-like algorithm
 */
export async function hashPassword(password: string, saltRounds: number = 12): Promise<string> {
  const bcrypt = await import('bcryptjs')
  return bcrypt.hash(password, saltRounds)
}

/**
 * Verify a password against a hash
 */
export async function verifyPassword(password: string, hash: string): Promise<boolean> {
  const bcrypt = await import('bcryptjs')
  return bcrypt.compare(password, hash)
}

/**
 * Generate a salt
 */
export function generateSalt(length: number = 16): string {
  return crypto.randomBytes(length).toString('hex')
}

/**
 * Hash data with salt
 */
export function hashWithSalt(data: string, salt: string): string {
  return crypto.createHash('sha256').update(data + salt).digest('hex')
}

/**
 * Generate a secure hash
 */
export function generateHash(data: string, algorithm: string = 'sha256'): string {
  return crypto.createHash(algorithm).update(data).digest('hex')
}

/**
 * Generate HMAC
 */
export function generateHMAC(data: string, secret: string, algorithm: string = 'sha256'): string {
  return crypto.createHmac(algorithm, secret).update(data).digest('hex')
}

// =====================================================
// TOKEN UTILITIES
// =====================================================

/**
 * Generate a secure token
 */
export function generateToken(length: number = 32): string {
  return crypto.randomBytes(length).toString('base64url')
}

/**
 * Generate a JWT token
 */
export function generateJWT(payload: Omit<TokenPayload, 'exp' | 'iat'>, secret: string, expiresIn: string = '24h'): string {
  const jwt = require('jsonwebtoken')
  
  const tokenPayload: TokenPayload = {
    ...payload,
    exp: Math.floor(Date.now() / 1000) + parseExpiresIn(expiresIn),
    iat: Math.floor(Date.now() / 1000)
  }
  
  return jwt.sign(tokenPayload, secret, { expiresIn })
}

/**
 * Verify a JWT token
 */
export function verifyJWT(token: string, secret: string): TokenPayload | null {
  try {
    const jwt = require('jsonwebtoken')
    return jwt.verify(token, secret) as TokenPayload
  } catch (error) {
    return null
  }
}

/**
 * Parse expires in string to seconds
 */
function parseExpiresIn(expiresIn: string): number {
  const units = {
    s: 1,
    m: 60,
    h: 3600,
    d: 86400
  }
  
  const match = expiresIn.match(/^(\d+)([smhd])$/)
  if (!match) {
    return 86400 // Default to 24 hours
  }
  
  const [, value, unit] = match
  return parseInt(value) * (units[unit as keyof typeof units] || 1)
}

/**
 * Generate an API key
 */
export function generateApiKey(prefix: string = 'ak'): string {
  const randomPart = crypto.randomBytes(16).toString('base64url')
  return `${prefix}_${randomPart}`
}

/**
 * Generate an invitation token
 */
export function generateInvitationToken(): string {
  return crypto.randomBytes(32).toString('base64url')
}

/**
 * Generate a password reset token
 */
export function generatePasswordResetToken(): string {
  return crypto.randomBytes(32).toString('base64url')
}

/**
 * Generate a verification token
 */
export function generateVerificationToken(): string {
  return crypto.randomBytes(16).toString('base64url')
}

// =====================================================
// INPUT SANITIZATION
// =====================================================

/**
 * Sanitize HTML content
 */
export function sanitizeHTML(html: string): string {
  // Basic HTML sanitization - in production, use a proper library like DOMPurify
  return html
    .replace(/<script\b[^<]*(?:(?!<\/script>)<[^<]*)*<\/script>/gi, '')
    .replace(/<iframe\b[^<]*(?:(?!<\/iframe>)<[^<]*)*<\/iframe>/gi, '')
    .replace(/javascript:/gi, '')
    .replace(/on\w+\s*=/gi, '')
    .replace(/<object\b[^<]*(?:(?!<\/object>)<[^<]*)*<\/object>/gi, '')
    .replace(/<embed\b[^<]*(?:(?!<\/embed>)<[^<]*)*<\/embed>/gi, '')
}

/**
 * Sanitize SQL input
 */
<<<<<<< HEAD
// export function sanitizeSQL(input: string): string {
//   // Basic SQL injection prevention - use parameterized queries in production
//   return input
//     .replace(/[';--]/g, '')
//     .replace(/union\s+select/gi, '')
//     .replace(/drop\s+table/gi, '')
//     .replace(/delete\s+from/gi, '')
//     .replace(/insert\s+into/gi, '')
//     .replace(/update\s+set/gi, '')
// // }
=======
export function sanitizeSQL(input: string): string {
  // Basic SQL injection prevention - use parameterized queries in production
  return input
    .replace(/[';-]/g, '')
    .replace(/union\s+select/gi, '')
    .replace(/drop\s+table/gi, '')
    .replace(/delete\s+from/gi, '')
    .replace(/insert\s+into/gi, '')
    .replace(/update\s+set/gi, '')
}
>>>>>>> 216be5ff

/**
 * Sanitize file path
 */
export function sanitizeFilePath(path: string): string {
  return path
    .replace(/\.\./g, '') // Remove directory traversal
    .replace(/[<>:"|?*]/g, '') // Remove invalid characters
    .replace(/\/+/g, '/') // Normalize slashes
    .trim()
}

/**
 * Sanitize email address
 */
export function sanitizeEmail(email: string): string {
  return email.toLowerCase().trim().replace(/[^a-z0-9@._-]/g, '')
}

/**
 * Sanitize phone number
 */
export function sanitizePhoneNumber(phone: string): string {
  return phone.replace(/[^\d+]/g, '')
}

/**
 * Sanitize URL
 */
export function sanitizeURL(url: string): string {
  try {
    const parsed = new URL(url)
    return parsed.toString()
  } catch {
    return ''
  }
}

/**
 * Sanitize JSON string
 */
export function sanitizeJSON(jsonString: string): string {
  try {
    const parsed = JSON.parse(jsonString)
    return JSON.stringify(parsed)
  } catch {
    return ''
  }
}

// =====================================================
// VALIDATION UTILITIES
// =====================================================

/**
 * Validate password strength
 */
export function validatePasswordStrength(password: string): {
  isValid: boolean
  score: number
  feedback: string[]
} {
  const feedback: string[] = []
  let score = 0
  
  // Length check
  if (password.length >= 8) {
    score += 1
  } else {
    feedback.push('Password should be at least 8 characters long')
  }
  
  // Uppercase check
  if (/[A-Z]/.test(password)) {
    score += 1
  } else {
    feedback.push('Password should contain at least one uppercase letter')
  }
  
  // Lowercase check
  if (/[a-z]/.test(password)) {
    score += 1
  } else {
    feedback.push('Password should contain at least one lowercase letter')
  }
  
  // Number check
  if (/\d/.test(password)) {
    score += 1
  } else {
    feedback.push('Password should contain at least one number')
  }
  
  // Special character check
  if (/[^A-Za-z0-9]/.test(password)) {
    score += 1
  } else {
    feedback.push('Password should contain at least one special character')
  }
  
  // Common password check
  const commonPasswords = [
    'password', '123456', '123456789', 'qwerty', 'abc123',
    'password123', 'admin', 'letmein', 'welcome', 'monkey'
  ]
  
  if (commonPasswords.includes(password.toLowerCase())) {
    score -= 2
    feedback.push('Password is too common')
  }
  
  return {
    isValid: score >= 4,
    score,
    feedback
  }
}

/**
 * Validate email format
 */
export function validateEmailFormat(email: string): boolean {
  const emailRegex = /^[^\s@]+@[^\s@]+\.[^\s@]+$/
  return emailRegex.test(email)
}

/**
 * Validate phone number format
 */
export function validatePhoneNumberFormat(phone: string): boolean {
  const phoneRegex = /^\+?[1-9]\d{1,14}$/
  return phoneRegex.test(phone)
}

/**
 * Validate URL format
 */
export function validateURLFormat(url: string): boolean {
  try {
    new URL(url)
    return true
  } catch {
    return false
  }
}

// =====================================================
// RATE LIMITING UTILITIES
// =====================================================

/**
 * Check if IP is in whitelist
 */
export function isIPWhitelisted(ip: string, whitelist: string[]): boolean {
  return whitelist.some(whitelistedIP => {
    if (whitelistedIP.includes('/')) {
      // CIDR notation
      return isIPInCIDR(ip, whitelistedIP)
    }
    return ip === whitelistedIP
  })
}

/**
 * Check if IP is in CIDR range
 */
export function isIPInCIDR(ip: string, cidr: string): boolean {
  try {
    const [network, prefixLength] = cidr.split('/')
    const ipNum = ipToNumber(ip)
    const networkNum = ipToNumber(network)
    const mask = (0xffffffff << (32 - parseInt(prefixLength))) >>> 0
    
    return (ipNum & mask) === (networkNum & mask)
  } catch {
    return false
  }
}

/**
 * Convert IP address to number
 */
function ipToNumber(ip: string): number {
  return ip.split('.').reduce((acc, octet) => (acc << 8) + parseInt(octet), 0) >>> 0
}

/**
 * Check if IP is in blacklist
 */
export function isIPBlacklisted(ip: string, blacklist: string[]): boolean {
  return isIPWhitelisted(ip, blacklist) // Same logic, different meaning
}

// =====================================================
// SESSION SECURITY
// =====================================================

/**
 * Generate session ID
 */
export function generateSessionId(): string {
  return crypto.randomBytes(32).toString('hex')
}

/**
 * Generate CSRF token
 */
export function generateCSRFToken(): string {
  return crypto.randomBytes(32).toString('hex')
}

/**
 * Validate CSRF token
 */
export function validateCSRFToken(token: string, sessionToken: string): boolean {
  return token === sessionToken
}

// =====================================================
// FILE SECURITY
// =====================================================

/**
 * Validate file type
 */
export function validateFileType(filename: string, allowedTypes: string[]): boolean {
  const extension = filename.split('.').pop()?.toLowerCase()
  return extension ? allowedTypes.includes(extension) : false
}

/**
 * Validate file size
 */
export function validateFileSize(size: number, maxSize: number): boolean {
  return size <= maxSize
}

/**
 * Generate secure filename
 */
export function generateSecureFilename(originalName: string): string {
  const timestamp = Date.now()
  const random = crypto.randomBytes(8).toString('hex')
  const extension = originalName.split('.').pop()
  
  return `${timestamp}_${random}.${extension}`
}

/**
 * Scan file for malicious content (basic implementation)
 */
export function scanFileContent(content: Buffer): {
  isSafe: boolean
  threats: string[]
} {
  const threats: string[] = []
  const contentStr = content.toString('utf8', 0, Math.min(content.length, 1024))
  
  // Check for common malicious patterns
  const maliciousPatterns = [
    /<script/i,
    /javascript:/i,
    /vbscript:/i,
    /onload=/i,
    /onerror=/i,
    /eval\(/i,
    /document\.write/i
  ]
  
  maliciousPatterns.forEach(pattern => {
    if (pattern.test(contentStr)) {
      threats.push(`Malicious pattern detected: ${pattern.source}`)
    }
  })
  
  return {
    isSafe: threats.length === 0,
    threats
  }
}

// =====================================================
// HEADER SECURITY
// =====================================================

/**
 * Add security headers to response
 */
export function addSecurityHeaders(headers: Headers): Headers {
  headers.set('X-Content-Type-Options', 'nosniff')
  headers.set('X-Frame-Options', 'DENY')
  headers.set('X-XSS-Protection', '1; mode=block')
  headers.set('Referrer-Policy', 'strict-origin-when-cross-origin')
  headers.set('Permissions-Policy', 'geolocation=(), microphone=(), camera=()')
  
  return headers
}

/**
 * Add CORS security headers
 */
export function addCorsSecurityHeaders(headers: Headers, origin: string): Headers {
  headers.set('Access-Control-Allow-Origin', origin)
  headers.set('Access-Control-Allow-Credentials', 'true')
  headers.set('Access-Control-Allow-Methods', 'GET, POST, PUT, DELETE, OPTIONS')
  headers.set('Access-Control-Allow-Headers', 'Content-Type, Authorization, X-Requested-With')
  
  return headers
}

// =====================================================
// AUDIT UTILITIES
// =====================================================

/**
 * Generate audit log entry
 */
export function generateAuditLogEntry(
  action: string,
  resource: string,
  resourceId: string,
  userId: string,
  organizationId?: string,
  metadata?: Record<string, any>
): {
  id: string
  action: string
  resource_type: string
  resource_id: string
  user_id: string
  organization_id?: string
  metadata?: Record<string, any>
  ip_address?: string
  user_agent?: string
  created_at: string
} {
  return {
    id: generateSecureKey(16),
    action,
    resource_type: resource,
    resource_id: resourceId,
    user_id: userId,
    organization_id: organizationId,
    metadata,
    created_at: new Date().toISOString()
  }
}

/**
 * Mask sensitive data for logging
 */
export function maskSensitiveData(data: Record<string, any>): Record<string, any> {
  const sensitiveFields = ['password', 'token', 'key', 'secret', 'ssn', 'credit_card']
  const masked = { ...data }
  
  Object.keys(masked).forEach(key => {
    if (sensitiveFields.some(field => key.toLowerCase().includes(field))) {
      masked[key] = '***MASKED***'
    }
  })
  
  return masked
}

// =====================================================
// ENVIRONMENT VALIDATION
// =====================================================

/**
 * Validate required environment variables
 */
export function validateEnvironmentVariables(): {
  isValid: boolean
  missing: string[]
  warnings: string[]
} {
  const required = [
    'NEXT_PUBLIC_SUPABASE_URL',
    'NEXT_PUBLIC_SUPABASE_ANON_KEY',
    'SUPABASE_SERVICE_ROLE_KEY'
  ]
  
  const missing: string[] = []
  const warnings: string[] = []
  
  required.forEach(key => {
    if (!process.env[key]) {
      missing.push(key)
    }
  })
  
  // Check for weak secrets
  if (process.env.NEXT_PUBLIC_SUPABASE_ANON_KEY && process.env.NEXT_PUBLIC_SUPABASE_ANON_KEY.length < 32) {
    warnings.push('SUPABASE_ANON_KEY appears to be weak')
  }
  
  return {
    isValid: missing.length === 0,
    missing,
    warnings
  }
}

/**
 * Generate secure environment configuration
 */
export function generateSecureConfig(): SecurityConfig {
  return {
    encryptionKey: generateSecureKey(32),
    jwtSecret: generateSecureKey(32),
    saltRounds: 12,
    sessionTimeout: 24 * 60 * 60 * 1000, // 24 hours
    maxLoginAttempts: 5,
    lockoutDuration: 15 * 60 * 1000 // 15 minutes
  }
}<|MERGE_RESOLUTION|>--- conflicted
+++ resolved
@@ -293,18 +293,6 @@
 /**
  * Sanitize SQL input
  */
-<<<<<<< HEAD
-// export function sanitizeSQL(input: string): string {
-//   // Basic SQL injection prevention - use parameterized queries in production
-//   return input
-//     .replace(/[';--]/g, '')
-//     .replace(/union\s+select/gi, '')
-//     .replace(/drop\s+table/gi, '')
-//     .replace(/delete\s+from/gi, '')
-//     .replace(/insert\s+into/gi, '')
-//     .replace(/update\s+set/gi, '')
-// // }
-=======
 export function sanitizeSQL(input: string): string {
   // Basic SQL injection prevention - use parameterized queries in production
   return input
@@ -315,7 +303,6 @@
     .replace(/insert\s+into/gi, '')
     .replace(/update\s+set/gi, '')
 }
->>>>>>> 216be5ff
 
 /**
  * Sanitize file path
